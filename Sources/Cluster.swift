//
//  Cluster.swift
//  Cluster
//
//  Created by Lasha Efremidze on 4/13/17.
//  Copyright © 2017 efremidze. All rights reserved.
//

import CoreLocation
import MapKit

open class ClusterManager {
    
    var tree = QuadTree(rect: MKMapRectWorld)
    
    /**
     Controls the level from which clustering will be enabled. Min value is 2 (max zoom out), max is 20 (max zoom in).
     */
    open var zoomLevel: Int = 20 {
        didSet {
            zoomLevel = zoomLevel.clamped(to: 2...20)
        }
    }

    open var minimumCountForCluster: Int = 2

    public init() {}
    
    /**
     Adds an annotation object to the cluster manager.
     
     - Parameters:
        - annotation: An annotation object. The object must conform to the MKAnnotation protocol.
     */
    open func add(_ annotation: MKAnnotation) {
        tree.add(annotation)
    }
    
    /**
     Adds an array of annotation objects to the cluster manager.
     
     - Parameters:
        - annotations: An array of annotation objects. Each object in the array must conform to the MKAnnotation protocol.
     */
    open func add(_ annotations: [MKAnnotation]) {
        for annotation in annotations {
            add(annotation)
        }
    }
    
    /**
     Removes an annotation object from the cluster manager.
     
     - Parameters:
        - annotation: An annotation object. The object must conform to the MKAnnotation protocol.
     */
    open func remove(_ annotation: MKAnnotation) {
        tree.remove(annotation)
    }
    
    /**
     Removes an array of annotation objects from the cluster manager.
     
     - Parameters:
        - annotations: An array of annotation objects. Each object in the array must conform to the MKAnnotation protocol.
     */
    open func remove(_ annotations: [MKAnnotation]) {
        for annotation in annotations {
            remove(annotation)
        }
    }
    
    /**
     Removes all the annotation objects from the cluster manager.
     */
    open func removeAll() {
        tree = QuadTree(rect: MKMapRectWorld)
    }
    
    /**
     The complete list of annotations associated.
     
     The objects in this array must adopt the MKAnnotation protocol. If no annotations are associated with the cluster manager, the value of this property is an empty array.
     */
    open var annotations: [MKAnnotation] {
        return tree.annotations(in: MKMapRectWorld)
    }
    
    /**
     Reload the annotations on the map view.
     
     - Parameters:
        - mapView: The map view object to reload.
     */
    open func reload(_ mapView: MKMapView, visibleMapRect: MKMapRect) {
        let zoomScale = ZoomScale(mapView.bounds.width) / visibleMapRect.size.width
        let (toAdd, toRemove) = clusteredAnnotations(mapView, zoomScale: zoomScale, visibleMapRect: visibleMapRect)
        mapView.removeAnnotations(toRemove)
        mapView.addAnnotations(toAdd)
    }
    
    func clusteredAnnotations(_ mapView: MKMapView, zoomScale: ZoomScale, visibleMapRect: MKMapRect) -> (toAdd: [MKAnnotation], toRemove: [MKAnnotation]) {
        guard !zoomScale.isInfinite else { return (toAdd: [], toRemove: []) }
        
        let zoomLevel = zoomScale.zoomLevel()
        let cellSize = zoomLevel.cellSize()
        let scaleFactor = zoomScale / cellSize
        
        let minX = Int(floor(visibleMapRect.minX * scaleFactor))
        let maxX = Int(floor(visibleMapRect.maxX * scaleFactor))
        let minY = Int(floor(visibleMapRect.minY * scaleFactor))
        let maxY = Int(floor(visibleMapRect.maxY * scaleFactor))
        
        var clusteredAnnotations = [MKAnnotation]()
        
        for x in minX...maxX {
            for y in minY...maxY {
                var mapRect = MKMapRect(x: Double(x) / scaleFactor, y: Double(y) / scaleFactor, width: 1 / scaleFactor, height: 1 / scaleFactor)
                if mapRect.origin.x > MKMapPointMax.x {
                    mapRect.origin.x -= MKMapPointMax.x
                }
                
                var totalLatitude: Double = 0
                var totalLongitude: Double = 0
                var annotations = [MKAnnotation]()
                
                for node in tree.annotations(in: mapRect) {
                    totalLatitude += node.coordinate.latitude
                    totalLongitude += node.coordinate.longitude
                    annotations.append(node)
                }
                
                let count = annotations.count
                if count >= minimumCountForCluster, Int(zoomLevel) <= self.zoomLevel {
                    let coordinate = CLLocationCoordinate2D(
                        latitude: CLLocationDegrees(totalLatitude) / CLLocationDegrees(count),
                        longitude: CLLocationDegrees(totalLongitude) / CLLocationDegrees(count)
                    )
                    let cluster = ClusterAnnotation()
                    cluster.coordinate = coordinate
                    cluster.annotations = annotations
                    cluster.type = (annotations.first as? Annotation)?.type
                    clusteredAnnotations.append(cluster)
                } else {
                    clusteredAnnotations += annotations
                }
            }
        }
        
<<<<<<< HEAD
        let before = NSMutableSet(array: mapView.annotations)
        before.remove(mapView.userLocation)
        
        let after = NSSet(array: clusteredAnnotations)
        
        let toKeep = NSMutableSet(set: before)
        toKeep.intersect(after as Set<NSObject>)
        
        let toAdd = NSMutableSet(set: after)
        toAdd.minus(toKeep as Set<NSObject>)
        
        let toRemove = NSMutableSet(set: before)
        toRemove.minus(after as Set<NSObject>)
        
        return (toAdd: toAdd.allObjects as? [MKAnnotation] ?? [], toRemove: toRemove.allObjects as? [MKAnnotation] ?? [])
=======
        if operation.isCancelled { return (toAdd: [], toRemove: []) }

        let before = Set<NSObject>(mapView.annotations as! Array<NSObject>)
        let after = Set<NSObject>(clusteredAnnotations as! Array<NSObject>)

        let toRemove = before.subtracting(after)
        let toAdd = after.subtracting(before)

        return (toAdd: Array(toAdd) as! Array<MKAnnotation>, toRemove: Array(toRemove) as! Array<MKAnnotation>)
>>>>>>> 0ca9be72
    }
    
}<|MERGE_RESOLUTION|>--- conflicted
+++ resolved
@@ -21,9 +21,12 @@
             zoomLevel = zoomLevel.clamped(to: 2...20)
         }
     }
-
+    
+    /**
+     The minimum number of annotations for a cluster.
+     */
     open var minimumCountForCluster: Int = 2
-
+    
     public init() {}
     
     /**
@@ -78,13 +81,18 @@
     }
     
     /**
-     The complete list of annotations associated.
+     The list of annotations associated.
      
      The objects in this array must adopt the MKAnnotation protocol. If no annotations are associated with the cluster manager, the value of this property is an empty array.
      */
     open var annotations: [MKAnnotation] {
         return tree.annotations(in: MKMapRectWorld)
     }
+    
+    /**
+     The list of visible annotations associated.
+     */
+    public var visibleAnnotations = Set<NSObject>()
     
     /**
      Reload the annotations on the map view.
@@ -97,6 +105,8 @@
         let (toAdd, toRemove) = clusteredAnnotations(mapView, zoomScale: zoomScale, visibleMapRect: visibleMapRect)
         mapView.removeAnnotations(toRemove)
         mapView.addAnnotations(toAdd)
+        visibleAnnotations.subtract(Set(toRemove as! [NSObject]))
+        visibleAnnotations.formUnion(Set(toAdd as! [NSObject]))
     }
     
     func clusteredAnnotations(_ mapView: MKMapView, zoomScale: ZoomScale, visibleMapRect: MKMapRect) -> (toAdd: [MKAnnotation], toRemove: [MKAnnotation]) {
@@ -147,33 +157,13 @@
             }
         }
         
-<<<<<<< HEAD
-        let before = NSMutableSet(array: mapView.annotations)
-        before.remove(mapView.userLocation)
+        let before = Set(visibleAnnotations)
+        let after = Set(clusteredAnnotations as! [NSObject])
         
-        let after = NSSet(array: clusteredAnnotations)
-        
-        let toKeep = NSMutableSet(set: before)
-        toKeep.intersect(after as Set<NSObject>)
-        
-        let toAdd = NSMutableSet(set: after)
-        toAdd.minus(toKeep as Set<NSObject>)
-        
-        let toRemove = NSMutableSet(set: before)
-        toRemove.minus(after as Set<NSObject>)
-        
-        return (toAdd: toAdd.allObjects as? [MKAnnotation] ?? [], toRemove: toRemove.allObjects as? [MKAnnotation] ?? [])
-=======
-        if operation.isCancelled { return (toAdd: [], toRemove: []) }
-
-        let before = Set<NSObject>(mapView.annotations as! Array<NSObject>)
-        let after = Set<NSObject>(clusteredAnnotations as! Array<NSObject>)
-
         let toRemove = before.subtracting(after)
         let toAdd = after.subtracting(before)
-
-        return (toAdd: Array(toAdd) as! Array<MKAnnotation>, toRemove: Array(toRemove) as! Array<MKAnnotation>)
->>>>>>> 0ca9be72
+        
+        return (toAdd: Array(toAdd) as! [MKAnnotation], toRemove: Array(toRemove) as! [MKAnnotation])
     }
     
 }